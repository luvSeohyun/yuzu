[submodule "inih"]
    path = externals/inih/inih
    url = https://github.com/svn2github/inih
[submodule "cubeb"]
    path = externals/cubeb
    url = https://github.com/kinetiknz/cubeb.git
[submodule "dynarmic"]
    path = externals/dynarmic
    url = https://github.com/MerryMage/dynarmic.git
[submodule "unicorn"]
    path = externals/unicorn
    url = https://github.com/yuzu-emu/unicorn
[submodule "soundtouch"]
    path = externals/soundtouch
    url = https://github.com/citra-emu/ext-soundtouch.git
[submodule "libressl"]
    path = externals/libressl
    url = https://github.com/citra-emu/ext-libressl-portable.git
[submodule "discord-rpc"]
    path = externals/discord-rpc
    url = https://github.com/discordapp/discord-rpc.git
[submodule "Vulkan-Headers"]
    path = externals/Vulkan-Headers
    url = https://github.com/KhronosGroup/Vulkan-Headers.git
[submodule "sirit"]
    path = externals/sirit
    url = https://github.com/ReinUsesLisp/sirit
[submodule "mbedtls"]
    path = externals/mbedtls
    url = https://github.com/DarkLordZach/mbedtls
[submodule "libzip"]
    path = externals/libzip/libzip
    url = https://github.com/nih-at/libzip.git
[submodule "xbyak"]
    path = externals/xbyak
    url = https://github.com/herumi/xbyak.git
<<<<<<< HEAD
[submodule "externals/libusb"]
	path = externals/libusb
	url = https://github.com/ameerj/libusb
=======
[submodule "opus"]
	path = externals/opus/opus
	url = https://github.com/xiph/opus.git
>>>>>>> 3096adb3
<|MERGE_RESOLUTION|>--- conflicted
+++ resolved
@@ -34,12 +34,9 @@
 [submodule "xbyak"]
     path = externals/xbyak
     url = https://github.com/herumi/xbyak.git
-<<<<<<< HEAD
 [submodule "externals/libusb"]
 	path = externals/libusb
 	url = https://github.com/ameerj/libusb
-=======
 [submodule "opus"]
 	path = externals/opus/opus
-	url = https://github.com/xiph/opus.git
->>>>>>> 3096adb3
+	url = https://github.com/xiph/opus.git